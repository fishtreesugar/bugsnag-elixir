defmodule Bugsnag.Payload do
  @notifier_info %{
    name: "Bugsnag Elixir",
    version: Bugsnag.Mixfile.project[:version],
    url: Bugsnag.Mixfile.project[:package][:links][:github],
  }

  defstruct api_key: nil, notifier: @notifier_info, events: nil

  def new(exception, stacktrace, options) do
    %__MODULE__{}
    |> add_api_key
<<<<<<< HEAD
    |> add_event(exception, stacktrace, options)
=======
    |> add_event(exception,
                 stacktrace,
                 Keyword.get(options, :context),
                 Keyword.get(options, :severity),
                 Keyword.get(options, :release_stage),
                 Keyword.get(options, :metadata))
>>>>>>> 2f528f83
  end

  defp add_api_key(payload) do
    payload
    |> Map.put(:apiKey, Application.get_env(:bugsnag, :api_key))
  end

<<<<<<< HEAD
  defp add_event(payload, exception, stacktrace, options) do
    event =
      %{}
      |> add_payload_version
      |> add_exception(exception, stacktrace)
      |> add_severity(Keyword.get(options, :severity))
      |> add_context(Keyword.get(options, :context))
      |> add_user(Keyword.get(options, :user))
      |> add_metadata(Keyword.get(options, :metadata))
      |> add_env

=======
  defp add_event(payload, exception, stacktrace, context, severity, release_stage, metadata) do
    event = %{}
    |> add_payload_version
    |> add_exception(exception, stacktrace)
    |> add_severity(severity)
    |> add_context(context)
    |> add_release_stage(release_stage)
    |> add_metadata(metadata)
>>>>>>> 2f528f83
    Map.put payload, :events, [event]
  end

  defp add_exception(event, exception, stacktrace) do
    Map.put event, :exceptions, [%{
      errorClass: exception.__struct__,
      message: Exception.message(exception),
      stacktrace: format_stacktrace(stacktrace)
    }]
  end

  defp add_payload_version(event), do: Map.put(event, :payloadVersion, "2")

  defp add_severity(event, severity) when severity in ~w(error warning info), do: Map.put(event, :severity, severity)
  defp add_severity(event, _), do: Map.put(event, :severity, "error")

  defp add_release_stage(event, release_stage) when is_binary(release_stage), do: Map.put(event, :app, %{releaseStage: release_stage})
  defp add_release_stage(event, _), do: Map.put(event, :app, %{releaseStage: "production"})

  defp add_context(event, nil), do: event
  defp add_context(event, context), do: Map.put(event, :context, context)

<<<<<<< HEAD
  defp add_user(event, nil), do: event
  defp add_user(event, user), do: Map.put(event, :user, user)

  defp add_metadata(event, nil), do: event
  defp add_metadata(event, metadata), do: Map.put(event, :metaData, metadata)

  defp add_env(event), do: Map.put(event, :app, %{releaseStage: Mix.env})

=======
  defp add_metadata(event, nil), do: event
  defp add_metadata(event, metadata), do: Map.put(event, :metaData, metadata)

>>>>>>> 2f528f83
  defp format_stacktrace(stacktrace) do
    Enum.map stacktrace, fn
      ({ module, function, args, [] }) ->
        %{
          file: "unknown",
          lineNumber: 0,
          method: Exception.format_mfa(module, function, args)
        }
      ({ module, function, args, [file: file, line: line_number] }) ->
        file = List.to_string file
        %{
          file: file,
          lineNumber: line_number,
          inProject: String.starts_with?(file, "web"),
          method: Exception.format_mfa(module, function, args),
          code: get_file_contents(file, line_number)
        }
    end
  end

  defp get_file_contents(file, line_number) do
    file = File.cwd! |> Path.join(file)

    if File.exists?(file) do
      file
      |> File.stream!
      |> Stream.with_index
      |> Stream.map(fn({line, index}) -> {to_string(index + 1), line} end)
      |> Enum.slice(if(line_number - 4 > 0, do: line_number - 4, else: 0), 7)
      |> Enum.into(%{})
    end
  end
end<|MERGE_RESOLUTION|>--- conflicted
+++ resolved
@@ -10,45 +10,24 @@
   def new(exception, stacktrace, options) do
     %__MODULE__{}
     |> add_api_key
-<<<<<<< HEAD
     |> add_event(exception, stacktrace, options)
-=======
-    |> add_event(exception,
-                 stacktrace,
-                 Keyword.get(options, :context),
-                 Keyword.get(options, :severity),
-                 Keyword.get(options, :release_stage),
-                 Keyword.get(options, :metadata))
->>>>>>> 2f528f83
   end
 
   defp add_api_key(payload) do
-    payload
-    |> Map.put(:apiKey, Application.get_env(:bugsnag, :api_key))
+    Map.put payload, :apiKey, Application.get_env(:bugsnag, :api_key)
   end
 
-<<<<<<< HEAD
   defp add_event(payload, exception, stacktrace, options) do
     event =
-      %{}
+      Map.new
       |> add_payload_version
       |> add_exception(exception, stacktrace)
       |> add_severity(Keyword.get(options, :severity))
       |> add_context(Keyword.get(options, :context))
       |> add_user(Keyword.get(options, :user))
       |> add_metadata(Keyword.get(options, :metadata))
-      |> add_env
+      |> add_release_stage(Keyword.get(options, :release_stage, to_string Mix.env))
 
-=======
-  defp add_event(payload, exception, stacktrace, context, severity, release_stage, metadata) do
-    event = %{}
-    |> add_payload_version
-    |> add_exception(exception, stacktrace)
-    |> add_severity(severity)
-    |> add_context(context)
-    |> add_release_stage(release_stage)
-    |> add_metadata(metadata)
->>>>>>> 2f528f83
     Map.put payload, :events, [event]
   end
 
@@ -65,26 +44,17 @@
   defp add_severity(event, severity) when severity in ~w(error warning info), do: Map.put(event, :severity, severity)
   defp add_severity(event, _), do: Map.put(event, :severity, "error")
 
-  defp add_release_stage(event, release_stage) when is_binary(release_stage), do: Map.put(event, :app, %{releaseStage: release_stage})
-  defp add_release_stage(event, _), do: Map.put(event, :app, %{releaseStage: "production"})
+  defp add_release_stage(event, release_stage), do: Map.put(event, :app, %{releaseStage: release_stage})
 
   defp add_context(event, nil), do: event
   defp add_context(event, context), do: Map.put(event, :context, context)
 
-<<<<<<< HEAD
   defp add_user(event, nil), do: event
   defp add_user(event, user), do: Map.put(event, :user, user)
 
   defp add_metadata(event, nil), do: event
   defp add_metadata(event, metadata), do: Map.put(event, :metaData, metadata)
 
-  defp add_env(event), do: Map.put(event, :app, %{releaseStage: Mix.env})
-
-=======
-  defp add_metadata(event, nil), do: event
-  defp add_metadata(event, metadata), do: Map.put(event, :metaData, metadata)
-
->>>>>>> 2f528f83
   defp format_stacktrace(stacktrace) do
     Enum.map stacktrace, fn
       ({ module, function, args, [] }) ->
